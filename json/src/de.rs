--- conflicted
+++ resolved
@@ -49,17 +49,10 @@
     }
 }
 
-<<<<<<< HEAD
 impl<'a> Deserializer<read::SliceRead<'a>> {
     /// Creates a JSON parser from a `&[u8]`.
     pub fn from_slice(bytes: &'a [u8]) -> Self {
         Deserializer::new(read::SliceRead::new(bytes))
-=======
-    forward_to_deserialize! {
-        bool usize u8 u16 u32 u64 isize i8 i16 i32 i64 f32 f64 char str string
-        unit seq seq_fixed_size bytes byte_buf map unit_struct tuple_struct
-        struct struct_field tuple ignored_any
->>>>>>> ee02c172
     }
 }
 
